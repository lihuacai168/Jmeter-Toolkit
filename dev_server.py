#!/usr/bin/env python3
"""简化的开发服务器，使用内存数据库和基本功能。"""
import os
import sys
from pathlib import Path

# Add current directory to Python path
current_dir = Path(__file__).parent
sys.path.insert(0, str(current_dir))

# 强制设置环境变量
os.environ["DATABASE_URL"] = "sqlite:///./dev_jmeter_toolkit.db"
os.environ["ENVIRONMENT"] = "production"
os.environ["DEBUG"] = "true"
os.environ["LOG_LEVEL"] = "INFO"

<<<<<<< HEAD
import asyncio
=======
>>>>>>> aa5b8245
import json
import shutil
import uuid
from datetime import datetime
from typing import Optional

from fastapi import FastAPI, File, HTTPException, UploadFile
from fastapi.middleware.cors import CORSMiddleware
from fastapi.responses import FileResponse, HTMLResponse
from fastapi.staticfiles import StaticFiles
from fastapi.templating import Jinja2Templates
from loguru import logger
from pydantic import BaseModel

# 创建目录
for directory in ["jmx_files", "jtl_files", "reports", "static", "templates"]:
    Path(directory).mkdir(exist_ok=True)

# 数据持久化存储
TASKS_DB_FILE = Path("dev_tasks.json")
FILES_DB_FILE = Path("dev_files.json")


def load_data():
    """加载持久化数据"""
    tasks_db = {}
    files_db = {}

    try:
        if TASKS_DB_FILE.exists():
            with open(TASKS_DB_FILE, "r", encoding="utf-8") as f:
                tasks_db = json.load(f)
                logger.info(f"Loaded {len(tasks_db)} tasks from {TASKS_DB_FILE}")
    except Exception as e:
        logger.warning(f"Failed to load tasks data: {e}")

    try:
        if FILES_DB_FILE.exists():
            with open(FILES_DB_FILE, "r", encoding="utf-8") as f:
                files_db = json.load(f)
                logger.info(f"Loaded {len(files_db)} files from {FILES_DB_FILE}")
    except Exception as e:
        logger.warning(f"Failed to load files data: {e}")

    return tasks_db, files_db


def save_tasks_data(tasks_db):
    """保存任务数据"""
    try:
        with open(TASKS_DB_FILE, "w", encoding="utf-8") as f:
            json.dump(tasks_db, f, ensure_ascii=False, indent=2)
    except Exception as e:
        logger.error(f"Failed to save tasks data: {e}")


def save_files_data(files_db):
    """保存文件数据"""
    try:
        with open(FILES_DB_FILE, "w", encoding="utf-8") as f:
            json.dump(files_db, f, ensure_ascii=False, indent=2)
    except Exception as e:
        logger.error(f"Failed to save files data: {e}")


# 加载数据
tasks_db, files_db = load_data()

# FastAPI 应用
app = FastAPI(title="JMeter Toolkit", version="2.0.0-dev", description="JMeter Toolkit Development Server")

# 中间件
app.add_middleware(
    CORSMiddleware,
    allow_origins=["*"],
    allow_credentials=True,
    allow_methods=["*"],
    allow_headers=["*"],
)

# 静态文件
app.mount("/reports", StaticFiles(directory="reports", html=True), name="reports")
app.mount("/static", StaticFiles(directory="static"), name="static")

# 模板
templates = Jinja2Templates(directory="templates")


# 响应模型
class APIResponse(BaseModel):
    success: bool
    message: str
    data: Optional[dict] = None
    timestamp: str


@app.get("/", response_class=HTMLResponse)
async def home(request):
    """主页."""
    return templates.TemplateResponse("index.html", {"request": request})


@app.get("/health")
async def health_check():
    """健康检查."""
    return APIResponse(
        success=True,
        message="Service is healthy",
        data={"status": "healthy", "version": "2.0.0-dev", "environment": "development"},
        timestamp=datetime.utcnow().isoformat(),
    )


@app.post("/upload")
async def upload_file(file: UploadFile = File(...)):
    """上传JMX文件."""
    try:
        if not file.filename.endswith(".jmx"):
            raise HTTPException(status_code=400, detail="Only JMX files allowed")

        # 生成安全文件名
        timestamp = datetime.now().strftime("%Y%m%d_%H%M%S")
        safe_filename = f"{Path(file.filename).stem}_{timestamp}.jmx"
        file_path = Path("jmx_files") / safe_filename

        # 保存文件
        with open(file_path, "wb") as buffer:
            shutil.copyfileobj(file.file, buffer)

        # 记录文件信息
        file_id = str(uuid.uuid4())
        files_db[file_id] = {
            "id": file_id,
            "original_name": file.filename,
            "stored_name": safe_filename,
            "file_path": str(file_path),
            "file_size": file_path.stat().st_size,
            "uploaded_at": datetime.utcnow().isoformat(),
        }
        save_files_data(files_db)

        return APIResponse(
            success=True,
            message="File uploaded successfully",
            data={
                "file_name": safe_filename,
                "file_size": file_path.stat().st_size,
                "file_path": str(file_path),
                "upload_time": datetime.utcnow().isoformat(),
            },
            timestamp=datetime.utcnow().isoformat(),
        )

    except HTTPException:
        raise
    except Exception as e:
        logger.error(f"Upload error: {e}")
        return APIResponse(success=False, message=str(e), timestamp=datetime.utcnow().isoformat())


class ExecuteRequest(BaseModel):
    file_name: str


async def auto_generate_report(task_id: str):
    """自动生成HTML报告 (用于JMeter执行完成后)."""
    try:
        import shutil

        # Find task info
        if task_id not in tasks_db:
            logger.error(f"Auto report: Task {task_id} not found")
            return

        task = tasks_db[task_id]
        if task["status"] != "completed":
            logger.error(f"Auto report: Task {task_id} not completed")
            return

        # Find corresponding JTL file
        output_file = task.get("output_file")
        if not output_file:
            logger.error(f"Auto report: No JTL file found for task {task_id}")
            return

        jtl_path = Path("jtl_files") / output_file
        if not jtl_path.exists():
            logger.error(f"Auto report: JTL file not found: {jtl_path}")
            return

        # Create report directory
        report_dir_name = jtl_path.stem
        report_dir = Path("reports") / report_dir_name

        # Remove existing report directory if exists
        if report_dir.exists():
            shutil.rmtree(report_dir)
        report_dir.mkdir(parents=True, exist_ok=True)

        # Check if JMeter is available
        jmeter_available = (
            os.path.exists("/opt/homebrew/bin/jmeter")
            or os.path.exists("/usr/local/bin/jmeter")
            or shutil.which("jmeter") is not None
        )

        if jmeter_available:
            # Use real JMeter to generate HTML report with async subprocess
            command = ["jmeter", "-g", str(jtl_path), "-o", str(report_dir)]
            logger.info(f"Auto report: Generating HTML report with command: {' '.join(command)}")

            process = await asyncio.create_subprocess_exec(
                *command, stdout=asyncio.subprocess.PIPE, stderr=asyncio.subprocess.PIPE
            )

            stdout, stderr = await asyncio.wait_for(process.communicate(), timeout=300)

            if process.returncode == 0:
                logger.info(f"Auto report: HTML report generated successfully: {report_dir}")
                # Update task with report path
                tasks_db[task_id]["report_path"] = f"/reports/{report_dir_name}/"
                save_tasks_data(tasks_db)
            else:
                logger.error(f"Auto report: JMeter report generation failed: {stderr.decode()}")
        else:
            # Create mock report for development
            logger.warning("Auto report: JMeter not found, creating mock HTML report")
            (report_dir / "index.html").write_text(
                f"""
            <!DOCTYPE html>
            <html>
            <head>
                <title>JMeter Test Report - {task_id}</title>
                <style>
                    body {{ font-family: Arial, sans-serif; margin: 40px; }}
                    .mock {{ background: #fffacd; padding: 20px; border: 1px solid #ddd; border-radius: 5px; }}
                </style>
            </head>
            <body>
                <h1>JMeter Test Report (Mock)</h1>
                <div class="mock">
                    <p>This is a mock report generated automatically for development purposes.</p>
                    <p>Task ID: {task_id}</p>
                    <p>Generated: {datetime.now().isoformat()}</p>
                    <p>Install JMeter to generate real reports.</p>
                </div>
            </body>
            </html>
            """
            )
            # Update task with report path
            tasks_db[task_id]["report_path"] = f"/reports/{report_dir_name}/"
            save_tasks_data(tasks_db)
            logger.info(f"Auto report: Mock HTML report generated: {report_dir}")

    except Exception as e:
        logger.error(f"Auto report: Error generating report for task {task_id}: {e}")


async def execute_jmeter_background(task_id: str, command: list, output_path: Path):
    """在后台执行JMeter命令."""
    try:
        logger.info(f"Background task {task_id}: Starting JMeter execution")

        # 更新任务状态为运行中
        if task_id in tasks_db:
            tasks_db[task_id]["status"] = "running"
            save_tasks_data(tasks_db)

        start_time = datetime.now()

        # 使用异步subprocess执行命令
        process = await asyncio.create_subprocess_exec(
            *command, stdout=asyncio.subprocess.PIPE, stderr=asyncio.subprocess.PIPE
        )

        stdout, stderr = await asyncio.wait_for(process.communicate(), timeout=300)
        end_time = datetime.now()
        cost_time = (end_time - start_time).total_seconds()

        # 更新任务状态
        if task_id in tasks_db:
            if process.returncode == 0:
                tasks_db[task_id]["status"] = "completed"
                tasks_db[task_id]["message"] = "JMeter execution completed successfully"
                logger.info(f"Background task {task_id}: JMeter execution completed successfully")

                # 自动生成HTML报告
                try:
                    logger.info(f"Background task {task_id}: Starting automatic HTML report generation")
                    # 调用生成报告的函数
                    await auto_generate_report(task_id)
                    logger.info(f"Background task {task_id}: HTML report generated automatically")
                except Exception as e:
                    logger.warning(f"Background task {task_id}: Failed to auto-generate HTML report: {e}")
                    # 报告生成失败不影响任务完成状态
            else:
                tasks_db[task_id]["status"] = "failed"
                tasks_db[task_id]["message"] = f"JMeter execution failed: {stderr.decode()}"
                logger.error(f"Background task {task_id}: JMeter execution failed: {stderr.decode()}")

            tasks_db[task_id]["cost_time"] = f"{cost_time:.2f}s"
            tasks_db[task_id]["completed_at"] = end_time.isoformat()
            save_tasks_data(tasks_db)

    except asyncio.TimeoutError:
        logger.error(f"Background task {task_id}: JMeter execution timed out")
        if task_id in tasks_db:
            tasks_db[task_id]["status"] = "failed"
            tasks_db[task_id]["message"] = "JMeter execution timed out (5 minutes)"
            save_tasks_data(tasks_db)
    except Exception as e:
        logger.error(f"Background task {task_id}: JMeter execution error: {e}")
        if task_id in tasks_db:
            tasks_db[task_id]["status"] = "failed"
            tasks_db[task_id]["message"] = f"JMeter execution error: {str(e)}"
            save_tasks_data(tasks_db)


@app.post("/execute")
async def execute_jmx(request: ExecuteRequest):
    """执行JMX文件."""
    try:
<<<<<<< HEAD
=======
        import subprocess
>>>>>>> aa5b8245

        # 检查文件是否存在
        jmx_path = Path("jmx_files") / request.file_name
        if not jmx_path.exists():
            raise HTTPException(status_code=404, detail="JMX file not found")

        # 创建任务
        task_id = str(uuid.uuid4())
        timestamp = datetime.now().strftime("%Y%m%d_%H%M%S")
        output_filename = f"{jmx_path.stem}_{timestamp}.jtl"
        output_path = Path("jtl_files") / output_filename

        # 检查是否有真实的JMeter可用
        jmeter_available = False
        jmeter_path = shutil.which("jmeter")
        if jmeter_path:
            jmeter_available = True
            logger.info(f"JMeter found at: {jmeter_path}")
        else:
            # 检查常见安装路径
            for path in ["/opt/homebrew/bin/jmeter", "/usr/local/bin/jmeter"]:
                if os.path.exists(path):
                    jmeter_available = True
                    logger.info(f"JMeter found at: {path}")
                    break
<<<<<<< HEAD
=======

        logger.info(f"JMeter availability check: {jmeter_available}")
        if jmeter_available:
            # 使用真实的JMeter执行
            # 添加JTL配置参数确保生成正确格式的JTL文件
            command = [
                "jmeter",
                "-n",
                "-t",
                str(jmx_path),
                "-l",
                str(output_path),
                "-Jjmeter.save.saveservice.output_format=csv",
                "-Jjmeter.save.saveservice.response_data=false",
                "-Jjmeter.save.saveservice.samplerData=false",
                "-Jjmeter.save.saveservice.requestHeaders=false",
                "-Jjmeter.save.saveservice.responseHeaders=false",
            ]
            logger.info(f"Executing JMeter command: {' '.join(command)}")

            start_time = datetime.now()
            result = subprocess.run(command, capture_output=True, text=True, timeout=300)
            end_time = datetime.now()

            cost_time = (end_time - start_time).total_seconds()

            if result.returncode == 0:
                status = "completed"
                message = "JMeter execution completed successfully"
            else:
                status = "failed"
                message = f"JMeter execution failed: {result.stderr}"
                logger.error(f"JMeter execution failed: {result.stderr}")
        else:
            # 模拟JMeter执行，创建虚拟JTL文件
            logger.warning("JMeter not found in system PATH, using dummy execution")
            with open(output_path, "w") as f:
                f.write(
                    """<?xml version="1.0" encoding="UTF-8"?>
<testResults version="1.2">
<httpSample t="150" lt="0" ts="{}" s="true" lb="HTTP Request" rc="200" rm="OK" tn="Thread Group 1-1" dt="text" by="1024"/>
<httpSample t="200" lt="0" ts="{}" s="true" lb="HTTP Request" rc="200" rm="OK" tn="Thread Group 1-2" dt="text" by="2048"/>
</testResults>""".format(
                        int(datetime.now().timestamp() * 1000), int(datetime.now().timestamp() * 1000) + 1000
                    )
                )
            status = "completed"
            message = "JMeter execution completed (simulated - JMeter not found)"
            cost_time = 0.15
>>>>>>> aa5b8245

        logger.info(f"JMeter availability check: {jmeter_available}")

        # 创建任务记录，立即返回，在后台执行
        task = {
            "task_id": task_id,
<<<<<<< HEAD
            "status": "pending",
            "file_name": request.file_name,
            "output_file": output_filename,
            "cost_time": "0s",
            "created_at": datetime.now().isoformat(),
            "completed_at": None,
=======
            "status": status,
            "file_name": request.file_name,
            "output_file": output_filename if status == "completed" else None,
            "cost_time": f"{cost_time:.2f}s",
            "created_at": datetime.utcnow().isoformat(),
            "completed_at": datetime.utcnow().isoformat(),
>>>>>>> aa5b8245
        }
        save_tasks_data(tasks_db)

        # 如果执行成功，自动生成HTML报告
        if status == "completed" and output_filename:
            try:
                # 异步生成HTML报告
                report_result = await generate_html_report(task_id)
                if report_result.success:
                    tasks_db[task_id]["report_path"] = report_result.data.get("report_path")
                    save_tasks_data(tasks_db)  # 保存更新后的任务数据
                    message += " (HTML report generated)"
                    logger.info(f"HTML report auto-generated for task {task_id}")
            except Exception as e:
                logger.warning(f"Failed to auto-generate HTML report for task {task_id}: {e}")

        # 保存任务到内存
        tasks_db[task_id] = task
        save_tasks_data(tasks_db)

        if jmeter_available:
            # 在后台启动JMeter执行，不等待结果
            command = [
                "jmeter",
                "-n",
                "-t",
                str(jmx_path),
                "-l",
                str(output_path),
                "-Jjmeter.save.saveservice.output_format=csv",
                "-Jjmeter.save.saveservice.response_data=false",
                "-Jjmeter.save.saveservice.samplerData=false",
                "-Jjmeter.save.saveservice.requestHeaders=false",
                "-Jjmeter.save.saveservice.responseHeaders=false",
            ]
            logger.info(f"Starting JMeter command in background: {' '.join(command)}")

            # 启动后台任务
            asyncio.create_task(execute_jmeter_background(task_id, command, output_path))

            message = "JMeter execution started in background"
        else:
            # 模拟JMeter执行，创建虚拟JTL文件
            logger.warning("JMeter not found in system PATH, using dummy execution")
            with open(output_path, "w") as f:
                f.write(
                    """<?xml version="1.0" encoding="UTF-8"?>
<testResults version="1.2">
<httpSample t="150" lt="0" ts="{}" s="true" lb="HTTP Request" rc="200" rm="OK" tn="Thread Group 1-1" dt="text" by="1024"/>
<httpSample t="200" lt="0" ts="{}" s="true" lb="HTTP Request" rc="200" rm="OK" tn="Thread Group 1-2" dt="text" by="2048"/>
</testResults>""".format(
                        int(datetime.now().timestamp() * 1000), int(datetime.now().timestamp() * 1000) + 1000
                    )
                )
            # 对于模拟执行，立即标记为完成
            tasks_db[task_id]["status"] = "completed"
            tasks_db[task_id]["cost_time"] = "0.15s"
            tasks_db[task_id]["completed_at"] = datetime.now().isoformat()
            save_tasks_data(tasks_db)
            message = "JMeter execution completed (simulated - JMeter not found)"

        # 立即返回任务信息，不等待完成
        return APIResponse(
            success=True,
            message=message,
            data=tasks_db[task_id],
            timestamp=datetime.utcnow().isoformat(),
        )

    except subprocess.TimeoutExpired:
        logger.error("JMeter execution timeout")
        return APIResponse(success=False, message="JMeter execution timed out", timestamp=datetime.utcnow().isoformat())
    except HTTPException:
        raise
    except Exception as e:
        logger.error(f"Execute error: {e}")
        return APIResponse(success=False, message=str(e), timestamp=datetime.utcnow().isoformat())


@app.post("/upload-and-execute")
async def upload_and_execute(file: UploadFile = File(...)):
    """上传并执行JMX文件."""
    try:
        # 上传文件
        upload_result = await upload_file(file)
        if not upload_result.success:
            return upload_result

        # 执行文件
        file_name = upload_result.data["file_name"]
        execute_request = ExecuteRequest(file_name=file_name)
        execute_result = await execute_jmx(execute_request)

        return APIResponse(
            success=True,
            message="File uploaded and executed successfully",
            data={"upload": upload_result.data, "execution": execute_result.data},
            timestamp=datetime.utcnow().isoformat(),
        )

    except HTTPException:
        raise
    except Exception as e:
        logger.error(f"Upload and execute error: {e}")
        return APIResponse(success=False, message=str(e), timestamp=datetime.utcnow().isoformat())


@app.get("/tasks")
async def list_tasks():
    """列出所有任务."""
    tasks = list(tasks_db.values())
    tasks.sort(key=lambda x: x["created_at"], reverse=True)

    return APIResponse(
        success=True,
        message="Tasks retrieved successfully",
        data={"tasks": tasks, "total": len(tasks)},
        timestamp=datetime.utcnow().isoformat(),
    )


@app.get("/tasks/{task_id}")
async def get_task_status(task_id: str):
    """获取任务状态."""
    if task_id not in tasks_db:
        raise HTTPException(status_code=404, detail="Task not found")

    return APIResponse(
        success=True,
        message="Task status retrieved successfully",
        data=tasks_db[task_id],
        timestamp=datetime.utcnow().isoformat(),
    )


@app.get("/files")
async def list_files(file_type: str = "jmx", search: Optional[str] = None):
    """列出文件."""
    try:
        if file_type == "jmx":
            directory = Path("jmx_files")
            extension = ".jmx"
        elif file_type == "jtl":
            directory = Path("jtl_files")
            extension = ".jtl"
        else:
            raise HTTPException(status_code=400, detail="Invalid file type")

        files = []
        for file_path in directory.glob(f"*{extension}"):
            if file_path.is_file():
                # Apply search filter if search term is provided
                if search and search.strip():
                    search_term = search.strip().lower()
                    filename_lower = file_path.name.lower()
                    # Fuzzy search: check if search term is contained in filename
                    if search_term not in filename_lower:
                        continue

                stat = file_path.stat()
                files.append({"name": file_path.name, "size": stat.st_size, "modified": stat.st_mtime, "path": str(file_path)})

        files.sort(key=lambda x: x["modified"], reverse=True)

        return APIResponse(
            success=True,
            message="Files retrieved successfully",
            data={"files": files, "total": len(files)},
            timestamp=datetime.utcnow().isoformat(),
        )

    except HTTPException:
        raise
    except Exception as e:
        logger.error(f"List files error: {e}")
        return APIResponse(success=False, message=str(e), timestamp=datetime.utcnow().isoformat())


@app.get("/download/{file_type}/{file_name}")
async def download_file(file_type: str, file_name: str):
    """下载文件."""
    try:
        if file_type == "jmx":
            directory = Path("jmx_files")
        elif file_type == "jtl":
            directory = Path("jtl_files")
        elif file_type == "report":
            directory = Path("reports")
        else:
            raise HTTPException(status_code=400, detail="Invalid file type")

        file_path = directory / file_name
        if not file_path.exists():
            raise HTTPException(status_code=404, detail="File not found")

        return FileResponse(path=str(file_path), filename=file_name, media_type="application/octet-stream")

    except HTTPException:
        raise
    except Exception as e:
        logger.error(f"Download error: {e}")
        raise HTTPException(status_code=500, detail=str(e))


@app.post("/generate-report/{task_id}")
async def generate_html_report(task_id: str):
    """Generate HTML report from JTL file."""
    try:
        import shutil
        import subprocess

        # Find task info
        if task_id not in tasks_db:
            raise HTTPException(status_code=404, detail="Task not found")

        task = tasks_db[task_id]
        if task["status"] != "completed":
            raise HTTPException(status_code=400, detail="Task not completed")

        # Find corresponding JTL file
        output_file = task.get("output_file")
        if not output_file:
            raise HTTPException(status_code=404, detail="No JTL file found for this task")

        jtl_path = Path("jtl_files") / output_file
        if not jtl_path.exists():
            raise HTTPException(status_code=404, detail="JTL file not found")

        # Create report directory
        report_dir_name = jtl_path.stem
        report_dir = Path("reports") / report_dir_name

        # Remove existing report directory if exists
        if report_dir.exists():
            shutil.rmtree(report_dir)
        report_dir.mkdir(parents=True, exist_ok=True)

        # Check if JMeter is available
        jmeter_available = (
            os.path.exists("/opt/homebrew/bin/jmeter")
            or os.path.exists("/usr/local/bin/jmeter")
            or shutil.which("jmeter") is not None
        )

        logger.info(f"Report generation - JMeter availability check: {jmeter_available}")
        if jmeter_available:
            # Use real JMeter to generate HTML report
            command = ["jmeter", "-g", str(jtl_path), "-o", str(report_dir)]
            logger.info(f"Generating HTML report with command: {' '.join(command)}")

            result = subprocess.run(command, capture_output=True, text=True, timeout=300)

            if result.returncode == 0:
                logger.info(f"HTML report generated successfully: {report_dir}")

                # Update task with report path
                tasks_db[task_id]["report_path"] = f"/reports/{report_dir_name}/"
                save_tasks_data(tasks_db)

                return APIResponse(
                    success=True,
                    message="HTML report generated successfully",
                    data={
                        "task_id": task_id,
                        "report_path": f"/reports/{report_dir_name}/",
                        "message": "HTML report generated successfully",
                    },
                    timestamp=datetime.utcnow().isoformat(),
                )
            else:
                logger.error(f"JMeter report generation failed: {result.stderr}")
                raise HTTPException(status_code=500, detail=f"Report generation failed: {result.stderr}")
        else:
            # Create mock report for development
            logger.warning("JMeter not found, creating mock HTML report")
            (report_dir / "index.html").write_text(
                f"""
            <!DOCTYPE html>
            <html>
            <head>
                <title>JMeter Test Report</title>
                <style>
                    body {{ font-family: Arial, sans-serif; margin: 20px; }}
                    .header {{ background: #f8f9fa; padding: 20px; border-radius: 5px; }}
                    .summary {{ margin: 20px 0; }}
                    .metrics {{ display: grid; grid-template-columns: repeat(auto-fit, minmax(200px, 1fr)); gap: 15px; }}
                    .metric {{ background: white; border: 1px solid #ddd; padding: 15px; border-radius: 5px; }}
                </style>
            </head>
            <body>
                <div class="header">
                    <h1>JMeter Test Report</h1>
                    <p>Generated from: {output_file}</p>
                    <p>Task ID: {task_id}</p>
                    <p>Original File: {task['file_name']}</p>
                </div>

                <div class="summary">
                    <h2>Test Summary</h2>
                    <div class="metrics">
                        <div class="metric">
                            <h3>Total Samples</h3>
                            <p>100</p>
                        </div>
                        <div class="metric">
                            <h3>Success Rate</h3>
                            <p>95%</p>
                        </div>
                        <div class="metric">
                            <h3>Average Response Time</h3>
                            <p>150ms</p>
                        </div>
                        <div class="metric">
                            <h3>Max Response Time</h3>
                            <p>500ms</p>
                        </div>
                    </div>
                </div>

                <div>
                    <h2>Note</h2>
                    <p>This is a mock report for development purposes. Install JMeter to generate real reports.</p>
                </div>
            </body>
            </html>
            """
            )

            # Create additional mock files
            (report_dir / "content").mkdir(exist_ok=True)
            (report_dir / "content" / "styles.css").write_text("/* Mock CSS */")
            (report_dir / "content" / "report.json").write_text('{"summary": "Mock report data"}')

            # Update task with report path
            tasks_db[task_id]["report_path"] = f"/reports/{report_dir_name}/"
            save_tasks_data(tasks_db)

            return APIResponse(
                success=True,
                message="Mock HTML report generated (JMeter not found)",
                data={
                    "task_id": task_id,
                    "report_path": f"/reports/{report_dir_name}/",
                    "message": "Mock HTML report generated",
                },
                timestamp=datetime.utcnow().isoformat(),
            )

    except subprocess.TimeoutExpired:
        logger.error("HTML report generation timeout")
        return APIResponse(success=False, message="Report generation timed out", timestamp=datetime.utcnow().isoformat())
    except HTTPException:
        raise
    except Exception as e:
        logger.error(f"Generate HTML report error: {e}")
        return APIResponse(success=False, message=str(e), timestamp=datetime.utcnow().isoformat())


@app.get("/download-report-zip/{task_id}")
async def download_html_report_zip(task_id: str):
    """Download HTML report as ZIP file."""
    try:
        import tempfile
        import zipfile

        # Find task info
        if task_id not in tasks_db:
            raise HTTPException(status_code=404, detail="Task not found")

        task = tasks_db[task_id]
        if task["status"] != "completed":
            raise HTTPException(status_code=400, detail="Task not completed")

        # 使用任务中的真实report_path
        report_path = task.get("report_path")
        if not report_path:
            raise HTTPException(status_code=404, detail="No report available for this task")

        # 从report_path提取目录名称 (去掉前缀/reports/和后缀/)
        if report_path.startswith("/reports/"):
            report_dir_name = report_path[9:]  # 去掉 "/reports/"
            if report_dir_name.endswith("/"):
                report_dir_name = report_dir_name[:-1]  # 去掉末尾的 "/"
        else:
            raise HTTPException(status_code=404, detail="Invalid report path")

        report_dir = Path("reports") / report_dir_name

        if not report_dir.exists():
            raise HTTPException(status_code=404, detail="HTML report not found")

        # Create temporary ZIP file
        with tempfile.NamedTemporaryFile(suffix=".zip", delete=False) as tmp_file:
            zip_path = tmp_file.name

        try:
            with zipfile.ZipFile(zip_path, "w", zipfile.ZIP_DEFLATED) as zip_file:
                # Add all files in report directory to ZIP
                for file_path in report_dir.rglob("*"):
                    if file_path.is_file():
                        # Calculate relative path within ZIP
                        relative_path = file_path.relative_to(report_dir)
                        zip_file.write(file_path, relative_path)

            # Return ZIP file as download
            zip_filename = f"jmeter_report_{report_dir_name}.zip"

            # Clean up temp file after response
            def cleanup():
                try:
                    Path(zip_path).unlink()
                except Exception:
                    pass

            response = FileResponse(path=zip_path, filename=zip_filename, media_type="application/zip")

            # Schedule cleanup
            import threading

            timer = threading.Timer(10.0, cleanup)
            timer.start()

            return response

        except Exception as e:
            # Clean up on error
            try:
                Path(zip_path).unlink()
            except Exception:
                pass
            raise e

    except HTTPException:
        raise
    except Exception as e:
        logger.error(f"Download HTML report error: {e}")
        raise HTTPException(status_code=500, detail=str(e))


if __name__ == "__main__":
    import uvicorn

    print("🚀 启动 JMeter Toolkit 开发服务器")
    print("📍 访问地址: http://localhost:8000")
    print("📖 API文档: http://localhost:8000/docs")
    print("🔍 健康检查: http://localhost:8000/health")
    print("⏹️  按 Ctrl+C 停止服务器")

    uvicorn.run("dev_server:app", host="0.0.0.0", port=8000, reload=True, log_level="info")<|MERGE_RESOLUTION|>--- conflicted
+++ resolved
@@ -14,10 +14,7 @@
 os.environ["DEBUG"] = "true"
 os.environ["LOG_LEVEL"] = "INFO"
 
-<<<<<<< HEAD
 import asyncio
-=======
->>>>>>> aa5b8245
 import json
 import shutil
 import uuid
@@ -341,10 +338,6 @@
 async def execute_jmx(request: ExecuteRequest):
     """执行JMX文件."""
     try:
-<<<<<<< HEAD
-=======
-        import subprocess
->>>>>>> aa5b8245
 
         # 检查文件是否存在
         jmx_path = Path("jmx_files") / request.file_name
@@ -370,94 +363,19 @@
                     jmeter_available = True
                     logger.info(f"JMeter found at: {path}")
                     break
-<<<<<<< HEAD
-=======
-
-        logger.info(f"JMeter availability check: {jmeter_available}")
-        if jmeter_available:
-            # 使用真实的JMeter执行
-            # 添加JTL配置参数确保生成正确格式的JTL文件
-            command = [
-                "jmeter",
-                "-n",
-                "-t",
-                str(jmx_path),
-                "-l",
-                str(output_path),
-                "-Jjmeter.save.saveservice.output_format=csv",
-                "-Jjmeter.save.saveservice.response_data=false",
-                "-Jjmeter.save.saveservice.samplerData=false",
-                "-Jjmeter.save.saveservice.requestHeaders=false",
-                "-Jjmeter.save.saveservice.responseHeaders=false",
-            ]
-            logger.info(f"Executing JMeter command: {' '.join(command)}")
-
-            start_time = datetime.now()
-            result = subprocess.run(command, capture_output=True, text=True, timeout=300)
-            end_time = datetime.now()
-
-            cost_time = (end_time - start_time).total_seconds()
-
-            if result.returncode == 0:
-                status = "completed"
-                message = "JMeter execution completed successfully"
-            else:
-                status = "failed"
-                message = f"JMeter execution failed: {result.stderr}"
-                logger.error(f"JMeter execution failed: {result.stderr}")
-        else:
-            # 模拟JMeter执行，创建虚拟JTL文件
-            logger.warning("JMeter not found in system PATH, using dummy execution")
-            with open(output_path, "w") as f:
-                f.write(
-                    """<?xml version="1.0" encoding="UTF-8"?>
-<testResults version="1.2">
-<httpSample t="150" lt="0" ts="{}" s="true" lb="HTTP Request" rc="200" rm="OK" tn="Thread Group 1-1" dt="text" by="1024"/>
-<httpSample t="200" lt="0" ts="{}" s="true" lb="HTTP Request" rc="200" rm="OK" tn="Thread Group 1-2" dt="text" by="2048"/>
-</testResults>""".format(
-                        int(datetime.now().timestamp() * 1000), int(datetime.now().timestamp() * 1000) + 1000
-                    )
-                )
-            status = "completed"
-            message = "JMeter execution completed (simulated - JMeter not found)"
-            cost_time = 0.15
->>>>>>> aa5b8245
 
         logger.info(f"JMeter availability check: {jmeter_available}")
 
         # 创建任务记录，立即返回，在后台执行
         task = {
             "task_id": task_id,
-<<<<<<< HEAD
             "status": "pending",
             "file_name": request.file_name,
             "output_file": output_filename,
             "cost_time": "0s",
             "created_at": datetime.now().isoformat(),
             "completed_at": None,
-=======
-            "status": status,
-            "file_name": request.file_name,
-            "output_file": output_filename if status == "completed" else None,
-            "cost_time": f"{cost_time:.2f}s",
-            "created_at": datetime.utcnow().isoformat(),
-            "completed_at": datetime.utcnow().isoformat(),
->>>>>>> aa5b8245
         }
-        save_tasks_data(tasks_db)
-
-        # 如果执行成功，自动生成HTML报告
-        if status == "completed" and output_filename:
-            try:
-                # 异步生成HTML报告
-                report_result = await generate_html_report(task_id)
-                if report_result.success:
-                    tasks_db[task_id]["report_path"] = report_result.data.get("report_path")
-                    save_tasks_data(tasks_db)  # 保存更新后的任务数据
-                    message += " (HTML report generated)"
-                    logger.info(f"HTML report auto-generated for task {task_id}")
-            except Exception as e:
-                logger.warning(f"Failed to auto-generate HTML report for task {task_id}: {e}")
 
         # 保存任务到内存
         tasks_db[task_id] = task
